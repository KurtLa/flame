# CHANGELOG

<<<<<<< HEAD
## 1.0.0
 - Move all box2d related code and examples to the flame_box2d repo
=======
## [next]
 - Preventing some crashed that could happen on web when some methods were called

## 0.24.0
 - Outsourcing SVG support to an external package
 - Adding MemoryCache class
 - Fixing games crashes on Web
 - Update tiled dependency to 0.6.0 (objects' properties are now double)

## 0.23.0
 - Add Joystick Component
 - Adding BaseGame#markToRemove
 - Upgrade tiled and flutter_svg dependencies
 - onComplete callback for effects
 - Adding Layers
 - Update tiled dep to 0.5.0 and add support for rotation with improved api
>>>>>>> 397c1e1f

## 0.22.1
 - Fix Box2DComponent render priority
 - Fix PositionComponentEffect drifting
 - Add possibility to combine effects
 - Update to newest box2d_flame which fixes torque bug
 - Adding SpriteSheet.fromImage

## 0.22.0
 - Fixing BaseGame tap detectors issues
 - Adding SpriteWidget
 - Adding AnimationWidget
 - Upgrade Flutter SVG to fix for flame web
 - Add linting to all the examples
 - Run linting only on affected and changed examples
 - Add SequenceEffect
 - Fixed bug with travelTime in RotateEffect

## 0.21.0
- Adding AssetsCache.readBinaryFile
- Splitting debugMode from recordFps mode
- Adding support for multi touch tap and drag events
- Fix animations example
- Add possibility for infinite and alternating effects
- Add rotational effect for PositionComponents

## 0.20.2
- Fix text component bug with anchor being applied twice

## 0.20.1
- Adding method to load image bases on base64 data url.
- Fix Box2DGame to follow render priority
- Fix games trying to use gameRef inside the resize function

## 0.20.0
- Refactor game.dart classes into separate files
- Adding a GameLoop class which uses a Ticker for updating game
- Adding sprites example
- Made BaseGame non-abstract and removed SimpleGame
- Adding SpriteButton Widget
- Added SpriteBatch API, which renders sprites effectively using Canvas.drawAtlas
- Introducing basic effects API, including MoveEffect and ScaleEffect
- Adding ContactCallback controls in Box2DGame

## 0.19.1
 - Bump AudioPlayers version to allow for web support
 - Adding Game#pauseEngine and Game#resumeEngine methods
 - Removing FlameBinding since it isn't used and clashes with newest flutter

## 0.19.0
 - Fixing component lifecycle calls on BaseGame#addLater
 - Fixing Component#onDestroy, which was been called multiple times sometimes
 - Fixing Widget Overlay usage over many game instances

## 0.18.3
- Adding Component#onDestroy
- Adding Keyboard events API
- Adding Box2DGame, an extension of BaseGame to simplify lifecycle of Box2D components
- Add onAnimateComplete for Animation (thanks @diegomgarcia)
- Adding AnimationComponent#overridePaint
- Adding SpriteComponent#overridePaint
- Updating AudioPlayers to enable Web Audio support

## 0.18.2
- Add loop for AnimationComponent.sequenced() (thanks @wenxiangjiang)
- TextComponent optimization (thanks @Gericop)
- Adding Component#onMount
- Check if chidren are loaded before rendering on ComposedComponent (thanks @wenxiangjiang)
- Amend type for width and height properties on Animation.sequenced (thanks @wenxiangjiang)
- Fixing Tapable position checking
- Support line feed when create animation from a single image source (thanks @wenxiangjiang)
- Fixing TextBoxComponent start/end of line bugs (thanks @kurtome)
- Prevent widgets overlay controller from closing when in debug mode


## 0.18.1
- Expose stepTime paramter from the Animation class to the animation component
- Updated versions for bugfixes + improved macOS support. (thanks @flowhorn)
- Update flutter_svg to 0.17.1 (thanks @flowhorn)
- Update audioplayers to 0.14.0 (thanks @flowhorn)
- Update path_provider to 1.6.0 (thanks @flowhorn)
- Update ordered_set to 1.1.5 (thanks @flowhorn)

## 0.18.0
- Improving FlareComponent API and updating FlareFlutter dependency
- Adding HasWidgetsOverlay mixin
- Adding NineTileBox widget

## 0.17.4
- Fixing compilations errors regarding changes on `box2_flame`
- Add splash screen docs

## 0.17.3
- Tweaking text box rendering to reduce pixelated text (thanks, @kurtome)
- Adding NineTileBox component

## 0.17.2
- Added backgroundColor method for overriding the game background (thanks @wolfenrain)
- Update AudioPlayers version to 0.13.5
- Bump SVG dependency plus fix example app

## 0.17.1
- Added default render function for Box2D ChainShape
- Adding TimerComponent
- Added particles subsystem (thanks @av)

## 0.17.0
- Fixing FlareAnimation API to match convention
- Fixing FlareComponent renderization
- New GestureDetector API to Game

## 0.16.1
- Added `Bgm` class for easy looping background music management.
- Added options for flip rendering of PositionComponents easily (horizontal and vertical).

## 0.16.0
- Improve our mixin structure (breaking change)
- Adds HasGameRef mixin
- Fixes for ComposedComponent (for tapables and other apis using preAdd)
- Added no-parameter alias functions for setting the game's orientation.
- Prevent double completion on onMetricsChanged callback

## 0.15.2
- Exposing tile objects on TiledComponent (thanks @renatoferreira656)
- Adding integrated API for taps on Game class and adding Tapeables mixin for PositionComponents

## 0.15.1
- Bumped version of svg dependency
- Fixed warnings

## 0.15.0
- Refactoring ParallaxComponent (thanks @spydon)
- Fixing flare animation with embed images
- Adding override paint parameter to Sprite, and refactoring it have named optional parameters

## 0.14.2
- Refactoring BaseGame debugMode
- Adding SpriteSheet class
- Adding Flame.util.spriteAsWidget
- Fixing AnimationComponent.empty()
- Fixing FlameAudio.loopLongAudio

## 0.14.1
- Fixed build on travis
- Updated readme badges
- Fixed changelog
- Fixed warning on audiopool, added audiopool example in docs

## 0.14.0
- Adding Timer#isRunning method
- Adding Timer#progress getter
- Updating Flame to work with Flutter >= 1.6.0

## 0.13.1
- Adding Timer utility class
- Adding `destroyOnFinish` flag for AnimationComponent
- Fixing release mode on examples that needed screen size
- Bumping dependencies versions (audioplayers and path_provider)

## 0.13.0
- Downgrading flame support to stable channel.

## 0.12.2
- Added more functionality to the Position class (thanks, @illiapoplawski)

## 0.12.1
- Fixed PositionComponent#setByRect to comply with toRect (thanks, @illiapoplawski)

## 0.12.0
- Updating flutter_svg and pubspec to support the latest flutter version (1.6.0)
- Adding Flare Support
- Fixing PositionComponent#toRect which was not considering the anchor property (thanks, @illiapoplawski)

## [0.11.2]
- Fixed bug on animatons with a single frame
- Fixed warning on using specific version o flutter_svg on pubspec
- ParallaxComponent is not abstract anymore, as it does not include any abstract method
- Added some functionality to Position class

## [0.11.1]
- Fixed lack of paint update when using AnimationAsWidget as pointed in #78
- Added travis (thanks, @renancarujo)

## [0.11.0]
- Implementing low latency api from audioplayers (breaking change)
- Improved examples by adding some instructions on how to run
- Add notice on readme about the channel
- Upgrade path_provider to fix conflicts

## [0.10.4]
- Fix breaking change on svg plugin

## [0.10.3]
- Svg support
- Adding `Animation#reversed` allowing a new reversed animation to be created from an existing animation.
- Fix games inside regular apps when the component is inside a sliver
- Support asesprite animations

## [0.10.2]
- Fixed some warnings and formatting

## [0.10.1]
- Fixes some typos
- Improved docs
- Extracted gamepads to a new lib, lots of improvements there (thanks, @erickzanardo)
- Added more examples and an article

## [0.10.0]
- Fixing a few minor bugs, typos, improving docs
- Adding the Palette concept: easy access to white and black colors/paints, create your palette to keep your game organized.
- Adding the Anchor concept: specify where thins should anchor, added to PositionComponent and to the new text releated features.
- Added a whole bunch of text related components: TextConfig allows you to easily define your typography information, TextComponent allows for easy rendering of stuff and TextBox can make sized texts and also typing effects.
- Improved Utils to have better and more concise APIs, removed unused stuff.
- Adding TiledComponent to integrate with tiled

## [0.9.5]
- Add `elapsed` property to Animation (thanks, @ianliu)
- Fixed minor typo on documentation

## [0.9.4]
- Bumps audioplayers version

## [0.9.3]
- Fixes issue when switching between games where new game would not attach

## [0.9.2]
- Fixes to work with Dart 2.1

## [0.9.1]
- Updated audioplayers and box2d to fix bugs

## [0.9.0]
- Several API changes, using new audioplayers 0.6.x

## [0.8.4]
- Added more consistent APIs and tests

## [0.8.3]
- Need to review audioplayers 0.5.x

## [0.8.2]
- Added better documentation, tutorials and examples
- Minor tweaks in the API
- New audioplayers version

## [0.8.1]
- The Components Overhaul Update: This is major update, even though we are keeping things in alpha (version 0.*)
- Several major upgrades regarding the component system, new component types, Sprites and SpriteSheets, better image caching, several improvements with structure, a BaseGame, a new Game as a widget, that allows you to embed inside apps and a stop method. More minor changes.

## [0.6.1]
 - Bump required dart version

## [0.6.0]
 - Adding audio suport for iOS (bumping audioplayers version)

## [0.5.0]
 - Adding a text method to Util to more easily render a Paragraph

## [0.4.0]
 - Upgraded AudioPlayers, added method to disable logging
 - Created PositionComponent with some useful methods
 - A few refactorings

## [0.3.0]
 - Added a pre-load method for Audio module

## [0.2.0]
 - Added a loop method for playing audio on loop
 - Added the option to make rectangular SpriteComponents, not just squares

## [0.1.0]
 - First release, basic utilities<|MERGE_RESOLUTION|>--- conflicted
+++ resolved
@@ -1,9 +1,8 @@
 # CHANGELOG
 
-<<<<<<< HEAD
 ## 1.0.0
  - Move all box2d related code and examples to the flame_box2d repo
-=======
+
 ## [next]
  - Preventing some crashed that could happen on web when some methods were called
 
@@ -20,7 +19,6 @@
  - onComplete callback for effects
  - Adding Layers
  - Update tiled dep to 0.5.0 and add support for rotation with improved api
->>>>>>> 397c1e1f
 
 ## 0.22.1
  - Fix Box2DComponent render priority
