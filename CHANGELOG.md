--- conflicted
+++ resolved
@@ -2,12 +2,7 @@
 
 ## 1.0.0
  - Move all box2d related code and examples to the flame_box2d repo
-
-## [next]
-<<<<<<< HEAD
- - Preventing some crashed that could happen on web when some methods were called
  - Rename Animation to SpriteAnimation
-=======
 
 ## 0.25.0
  - Externalizing Tiled support to its own package `flame_tiled`
@@ -15,7 +10,6 @@
  - Add mustCallSuper to BaseGame `update` and `render` methods
  - Moved FPS code from BaseGame to a mixin, BaseGame uses the new mixin.
  - Deprecate flare API in favor of the package `flame_flare`
->>>>>>> f3a45cf0
 
 ## 0.24.0
  - Outsourcing SVG support to an external package
