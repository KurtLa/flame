--- conflicted
+++ resolved
@@ -1,13 +1,9 @@
 # CHANGELOG
 
 ## [next]
-<<<<<<< HEAD
  - Adding BaseGame#remove
-
-=======
  - Upgrade tiled and flutter_svg dependencies
  
->>>>>>> 5dadb6f4
 ## 0.22.1
  - Fix Box2DComponent render priority
  - Fix PositionComponentEffect drifting
