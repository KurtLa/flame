import 'dart:ui';

import 'package:meta/meta.dart';
<<<<<<< HEAD
import 'sprite.dart';
import 'sprite_animation.dart';
=======
>>>>>>> 8dd54285

import 'animation.dart';
import 'sprite.dart';

/// Utility class to help extract animations and sprites from a spritesheet image
class SpriteSheet {
  int textureWidth;
  int textureHeight;
  int columns;
  int rows;

  List<List<Sprite>> _sprites;

  SpriteSheet({
    @required String imageName,
    @required this.textureWidth,
    @required this.textureHeight,
    @required this.columns,
    @required this.rows,
  }) {
    _sprites = List.generate(
      rows,
      (y) => List.generate(
        columns,
        (x) => _mapImagePath(imageName, textureWidth, textureHeight, x, y),
      ),
    );
  }

  Sprite _mapImagePath(
    String imageName,
    int textureWidth,
    int textureHeight,
    int x,
    int y,
  ) {
    return Sprite(
      imageName,
      x: (x * textureWidth).toDouble(),
      y: (y * textureHeight).toDouble(),
      width: textureWidth.toDouble(),
      height: textureHeight.toDouble(),
    );
  }

  SpriteSheet.fromImage({
    @required Image image,
    @required this.textureWidth,
    @required this.textureHeight,
    @required this.columns,
    @required this.rows,
  }) {
    _sprites = List.generate(
      rows,
      (y) => List.generate(
        columns,
        (x) => _mapImage(image, textureWidth, textureHeight, x, y),
      ),
    );
  }

  Sprite _mapImage(
    Image image,
    int textureWidth,
    int textureHeight,
    int x,
    int y,
  ) {
    return Sprite.fromImage(
      image,
      x: (x * textureWidth).toDouble(),
      y: (y * textureHeight).toDouble(),
      width: textureWidth.toDouble(),
      height: textureHeight.toDouble(),
    );
  }

  Sprite getSprite(int row, int column) {
    final Sprite s = _sprites[row][column];

    assert(s != null, 'No sprite found for row $row and column $column');

    return s;
  }

  /// Creates a sprite animation from this SpriteSheet
  ///
  /// An [from] and a [to]  parameter can be specified to create an animation from a subset of the columns on the row
  SpriteAnimation createAnimation(int row,
      {double stepTime, bool loop = true, int from = 0, int to}) {
    final spriteRow = _sprites[row];

    assert(spriteRow != null, 'There is no row for $row index');

    to ??= spriteRow.length;

    final spriteList = spriteRow.sublist(from, to);

    return SpriteAnimation.spriteList(
      spriteList,
      stepTime: stepTime,
      loop: loop,
    );
  }
}<|MERGE_RESOLUTION|>--- conflicted
+++ resolved
@@ -1,14 +1,8 @@
 import 'dart:ui';
 
 import 'package:meta/meta.dart';
-<<<<<<< HEAD
 import 'sprite.dart';
 import 'sprite_animation.dart';
-=======
->>>>>>> 8dd54285
-
-import 'animation.dart';
-import 'sprite.dart';
 
 /// Utility class to help extract animations and sprites from a spritesheet image
 class SpriteSheet {
